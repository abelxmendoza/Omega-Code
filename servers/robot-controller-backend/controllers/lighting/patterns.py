"""
Lighting Patterns Module for WS2812/WS2811 LED Strips

File Location:
~/Omega-Code/servers/robot-controller-backend/controllers/lighting/patterns.py

This module contains pattern functions for LED effects using the rpi_ws281x library.
It supports basic patterns like static color wipe, dual color alternation, fade, blink,
chase, and rainbow effects.

Usage:
- All functions assume the caller passes a pre-initialized NeoPixel strip object as the first argument.
"""

import math
import time
from time import sleep
from typing import Sequence, Tuple

import numpy as np
from rpi_ws281x import Color


def _scale_rgb(rgb, scale, brightness):
    """Scale an (r,g,b) tuple by a factor and brightness clamp to 0..255."""
    r, g, b = rgb
    return (
        max(0, min(255, int(r * scale * brightness))),
        max(0, min(255, int(g * scale * brightness))),
        max(0, min(255, int(b * scale * brightness))),
    )

def color_wipe(strip, color):
    """
    Fill all LEDs with a single solid color.
    Args:
        strip: The initialized NeoPixel strip object.
        color: The Color object for all LEDs.
    """
    for i in range(strip.numPixels()):
        strip.setPixelColor(i, color)
    strip.show()

def dual_color(strip, color1, color2=Color(0,0,0)):
    """
    Alternate between two colors along the strip.
    Args:
        strip: The initialized NeoPixel strip object.
        color1: Color object for even LEDs.
        color2: Color object for odd LEDs.
    """
    for i in range(strip.numPixels()):
        strip.setPixelColor(i, color1 if i % 2 == 0 else color2)
    strip.show()

def fade(strip, color1, color2=None, steps=50, delay=0.01):
    """
    Fade from black to color1, or from color1 to color2 if provided.
    Args:
        strip: The initialized NeoPixel strip object.
        color1: Tuple (r,g,b) as the first color.
        color2: Tuple (r,g,b) as the second color (optional).
        steps: Number of fade steps.
        delay: Time delay between steps.
    """
    def lerp(a, b, t):
        return int(a + (b - a) * t)
    for step in range(steps):
        t = step / steps
        if color2:
            # Fade between color1 and color2
            r = lerp(color1[0], color2[0], t)
            g = lerp(color1[1], color2[1], t)
            b = lerp(color1[2], color2[2], t)
        else:
            # Fade from black to color1
            r = lerp(0, color1[0], t)
            g = lerp(0, color1[1], t)
            b = lerp(0, color1[2], t)
        c = Color(r, g, b)
        for i in range(strip.numPixels()):
            strip.setPixelColor(i, c)
        strip.show()
        sleep(delay)

def blink(strip, color1, color2=Color(0,0,0), delay=0.5):
    """
    Blink all LEDs with color1, then color2 (or off if color2 not given).
    Args:
        strip: The initialized NeoPixel strip object.
        color1: First Color object.
        color2: Second Color object (or off).
        delay: Time for each color.
    """
    for _ in range(10):
        color_wipe(strip, color1)
        sleep(delay)
        color_wipe(strip, color2)
        sleep(delay)

def chase(strip, color1, color2=Color(0,0,0), delay=0.05):
    """
    Create a moving chase effect with optional secondary background color.
    Args:
        strip: The initialized NeoPixel strip object.
        color1: Color object for chasing pixel.
        color2: Background Color object.
        delay: Time for each move.
    """
    for i in range(strip.numPixels()):
        for j in range(strip.numPixels()):
            if j == i:
                strip.setPixelColor(j, color1)
            else:
                strip.setPixelColor(j, color2)
        strip.show()
        sleep(delay)

def rainbow(strip, wait_ms=20, iterations=1):
    """
    Display a rainbow across the strip.
    Args:
        strip: The initialized NeoPixel strip object.
        wait_ms: Delay between color changes.
        iterations: Number of rainbow cycles.
    """
    def wheel(pos):
        if pos < 85:
            return Color(pos * 3, 255 - pos * 3, 0)
        elif pos < 170:
            pos -= 85
            return Color(255 - pos * 3, 0, pos * 3)
        else:
            pos -= 170
            return Color(0, pos * 3, 255 - pos * 3)
    for j in range(256 * iterations):
        for i in range(strip.numPixels()):
            strip.setPixelColor(i, wheel((i + j) & 255))
        strip.show()
        sleep(wait_ms / 1000.0)

<<<<<<< HEAD
# --- Advanced patterns -----------------------------------------------------

def _clamp(value: float, minimum: float, maximum: float) -> float:
    """Clamp *value* to the inclusive range [minimum, maximum]."""

    return max(minimum, min(maximum, value))


def _mix_colors(color_a: Tuple[int, int, int], color_b: Tuple[int, int, int], ratio: float) -> Tuple[int, int, int]:
    """Blend two RGB tuples using *ratio* (0.0 → A, 1.0 → B)."""

    ratio = _clamp(ratio, 0.0, 1.0)
    return (
        int(color_a[0] * (1.0 - ratio) + color_b[0] * ratio),
        int(color_a[1] * (1.0 - ratio) + color_b[1] * ratio),
        int(color_a[2] * (1.0 - ratio) + color_b[2] * ratio),
    )


def _color_with_scale(color: Tuple[int, int, int], scale: float) -> Color:
    """Return an rpi_ws281x Color from an RGB tuple scaled by *scale*."""

    scale = _clamp(scale, 0.0, 1.0)
    r = int(_clamp(color[0] * scale, 0, 255))
    g = int(_clamp(color[1] * scale, 0, 255))
    b = int(_clamp(color[2] * scale, 0, 255))
    return Color(r, g, b)


def music_visualizer(
    strip,
    base_color: Sequence[int] = (255, 255, 255),
    brightness: float = 1.0,
    update_ms: int = 80,
    duration_s: float = 8.0,
    sample_rate: int = 44100,
) -> None:
    """Animate LEDs so they "dance" in response to music captured from the microphone.

    The function attempts to read short frames from the default input device using
    :mod:`sounddevice`. When the dependency or an input device is unavailable it
    gracefully falls back to a synthetic waveform so the pattern still produces a
    dynamic animation instead of failing outright.

    Args:
        strip: Initialised NeoPixel strip.
        base_color: RGB triple that defines the core hue for the animation.
        brightness: Global brightness multiplier ``0.0`` – ``1.0``.
        update_ms: Update cadence in milliseconds (controls responsiveness).
        duration_s: Total duration of the animation in seconds.
        sample_rate: Sample rate used when capturing audio.
    """

    try:  # Optional dependency; fall back to synthetic data when unavailable.
        import sounddevice as sd  # type: ignore
    except Exception:  # pragma: no cover - absence is fine on CI/containers
        sd = None  # type: ignore[assignment]

    brightness = _clamp(float(brightness), 0.0, 1.0)
    update_sec = max(update_ms / 1000.0, 0.05)
    duration = max(duration_s, update_sec)

    num_pixels = getattr(strip, "numPixels", lambda: 0)()
    if num_pixels <= 0:
        return

    base = tuple(int(_clamp(c, 0, 255)) for c in base_color)
    complement = tuple(255 - c for c in base)
    background = tuple(int(c * 0.05) for c in base)

    palette = [_mix_colors(base, complement, i / max(num_pixels - 1, 1)) for i in range(num_pixels)]

    smoothing = 0.65
    level = 0.0
    fallback_phase = 0.0
    offset = 0

    def capture_level() -> float:
        nonlocal sd

        if sd is None:
            return -1.0

        frames = max(int(sample_rate * update_sec), 256)
        try:
            audio = sd.rec(frames, samplerate=sample_rate, channels=1, dtype="float32")
            sd.wait()
        except Exception as exc:  # pragma: no cover - depends on runtime hardware
            print(f"Music visualizer audio capture unavailable ({exc}); using synthetic waveform.")
            sd = None  # type: ignore[assignment]
            return -1.0

        if not len(audio):
            return 0.0

        value = float(np.sqrt(np.mean(np.square(audio))))
        if math.isnan(value):
            value = 0.0
        return _clamp(value * 8.0, 0.0, 1.0)

    end_time = time.time() + duration
    while time.time() < end_time:
        amplitude = capture_level()
        if amplitude < 0:
            fallback_phase += update_sec * 2.0
            amplitude = (math.sin(fallback_phase) + 1.0) / 2.0

        level = smoothing * level + (1.0 - smoothing) * amplitude
        active_pixels = max(1, int(level * num_pixels))
        trail = max(1, int(num_pixels * 0.15))

        for idx in range(num_pixels):
            if idx < active_pixels:
                color = palette[(idx + offset) % num_pixels]
                strip.setPixelColor(idx, _color_with_scale(color, brightness))
            elif idx < active_pixels + trail:
                fade = 1.0 - ((idx - active_pixels) / max(trail, 1))
                strip.setPixelColor(idx, _color_with_scale(base, brightness * 0.35 * fade))
            else:
                strip.setPixelColor(idx, _color_with_scale(background, brightness))

        strip.show()
        offset = (offset + 1) % num_pixels
        time.sleep(update_sec)
=======
def lightshow(strip, base_rgb, interval_ms=100, brightness=1.0, cycles=3):
    """Create a multi-stage lightshow using the provided base color.

    The effect blends rotating color bands derived from ``base_rgb`` with
    white sparkles to create a lively showcase without requiring random
    numbers (making it deterministic for testing).

    Args:
        strip: NeoPixel strip instance.
        base_rgb: Tuple of the primary color from the UI payload.
        interval_ms: Base interval from the payload in milliseconds.
        brightness: Float multiplier (0–1) applied to all palette colors.
        cycles: Number of rotations through the effect.
    """

    if not isinstance(base_rgb, tuple) or len(base_rgb) != 3:
        raise ValueError("base_rgb must be an (r, g, b) tuple")

    # Build a palette that mixes the requested color with softer accents.
    palette = [
        Color(*_scale_rgb(base_rgb, 1.0, brightness)),
        Color(*_scale_rgb(base_rgb, 0.6, brightness)),
        Color(*_scale_rgb(base_rgb, 0.25, brightness)),
        Color(*_scale_rgb((255, 255, 255), 0.5, brightness)),
    ]

    sparkle = Color(*_scale_rgb((255, 255, 255), 1.0, brightness))
    delay = max(interval_ms / 1000.0, 0.02)
    sparkle_delay = max(delay / 2.0, 0.01)
    num_pixels = strip.numPixels()
    total_cycles = max(1, cycles)

    for cycle in range(total_cycles):
        # Rotating bands derived from the palette
        for offset in range(num_pixels):
            for i in range(num_pixels):
                strip.setPixelColor(i, palette[(i + offset + cycle) % len(palette)])
            strip.show()
            sleep(delay)

        # Sparkle sweep to add extra movement/highlights
        for offset in range(num_pixels):
            for i in range(num_pixels):
                strip.setPixelColor(i, palette[(i + offset + cycle) % len(palette)])
            strip.setPixelColor((offset * 2) % num_pixels, sparkle)
            strip.show()
            sleep(sparkle_delay)
>>>>>>> ba9f2464

# Lighting patterns for NeoPixels<|MERGE_RESOLUTION|>--- conflicted
+++ resolved
@@ -139,7 +139,7 @@
         strip.show()
         sleep(wait_ms / 1000.0)
 
-<<<<<<< HEAD
+
 # --- Advanced patterns -----------------------------------------------------
 
 def _clamp(value: float, minimum: float, maximum: float) -> float:
@@ -264,7 +264,7 @@
         strip.show()
         offset = (offset + 1) % num_pixels
         time.sleep(update_sec)
-=======
+
 def lightshow(strip, base_rgb, interval_ms=100, brightness=1.0, cycles=3):
     """Create a multi-stage lightshow using the provided base color.
 
@@ -312,6 +312,6 @@
             strip.setPixelColor((offset * 2) % num_pixels, sparkle)
             strip.show()
             sleep(sparkle_delay)
->>>>>>> ba9f2464
+
 
 # Lighting patterns for NeoPixels