"""
Lighting Dispatcher Module

File Location:
~/Omega-Code/servers/robot-controller-backend/controllers/lighting/dispatcher.py

Receives lighting control commands and routes them to the appropriate LED pattern functions
based on UI input or WebSocket messages.
"""

from controllers.lighting.patterns import (
    blink,
    chase,
    color_wipe,
    dual_color,
    fade,
<<<<<<< HEAD
    music_visualizer,
=======
    lightshow,
>>>>>>> ba9f2464
    rainbow,
)
from rpi_ws281x import Color

def hex_to_rgb(hex_color: str):
    """
    Convert a hex string like '#ff0000' to an RGB tuple.
    """
    hex_color = hex_color.lstrip('#')
    if len(hex_color) != 6:
        raise ValueError("Color hex string must be in the format #RRGGBB")
    return tuple(int(hex_color[i:i+2], 16) for i in (0, 2, 4))

def apply_lighting_mode(payload: dict, led_controller):
    """
    Routes the payload from the UI or API to the appropriate LED pattern function.

    Args:
        payload (dict): Lighting settings from frontend or API.
        led_controller: Instance of LedController.
    """
    pattern = payload.get("pattern", "static")
    mode = payload.get("mode", "single")
    interval = payload.get("interval", 1000)
    color_hex = payload.get("color", "#ffffff")
    brightness = payload.get("brightness", 1.0)  # optional, float 0.0–1.0
    try:
        brightness = max(0.0, min(1.0, float(brightness)))
    except (TypeError, ValueError):
        brightness = 1.0

    color1 = hex_to_rgb(color_hex)
    color1_scaled = tuple(int(channel * brightness) for channel in color1)

    # Placeholder for dual color (future UI support)
    color2 = (0, 0, 0)
    color2_scaled = tuple(int(channel * brightness) for channel in color2)
    # If UI provides a second color: color2 = hex_to_rgb(payload['color2'])

    strip = led_controller.strip

    try:
        if pattern == "static":
            if mode == "dual":
                dual_color(strip, Color(*color1_scaled), Color(*color2_scaled))
            else:
                color_wipe(strip, Color(*color1_scaled))
        elif pattern == "fade":
            fade(strip, color1_scaled, color2_scaled, delay=interval / 1000.0)
        elif pattern == "blink":
            blink(strip, Color(*color1_scaled), Color(*color2_scaled), delay=interval / 1000.0)
        elif pattern == "chase":
<<<<<<< HEAD
            chase(strip, Color(*color1_scaled), Color(*color2_scaled), delay=interval / 1000.0)
=======
            chase(strip, Color(*color1), Color(*color2), delay=interval / 1000.0)
        elif pattern == "lightshow" or mode == "lightshow":
            lightshow(strip, color1, interval_ms=interval, brightness=brightness)
>>>>>>> ba9f2464
        elif pattern == "rainbow" or mode == "rainbow":
            # Accept both "rainbow" as pattern or mode
            rainbow(strip, wait_ms=interval)
        elif pattern in {"music", "music-reactive"}:
            update_ms = interval if interval and interval > 0 else 80
            duration = max(8.0, update_ms / 1000.0 * 80)
            music_visualizer(
                strip,
                base_color=color1,
                brightness=brightness,
                update_ms=int(update_ms),
                duration_s=duration,
            )
        else:
            print(f"⚠️ Unknown pattern: {pattern}")
    except Exception as e:
        print(f"Lighting dispatcher error: {e}")<|MERGE_RESOLUTION|>--- conflicted
+++ resolved
@@ -14,11 +14,8 @@
     color_wipe,
     dual_color,
     fade,
-<<<<<<< HEAD
     music_visualizer,
-=======
     lightshow,
->>>>>>> ba9f2464
     rainbow,
 )
 from rpi_ws281x import Color
@@ -71,13 +68,13 @@
         elif pattern == "blink":
             blink(strip, Color(*color1_scaled), Color(*color2_scaled), delay=interval / 1000.0)
         elif pattern == "chase":
-<<<<<<< HEAD
+
             chase(strip, Color(*color1_scaled), Color(*color2_scaled), delay=interval / 1000.0)
-=======
+
             chase(strip, Color(*color1), Color(*color2), delay=interval / 1000.0)
         elif pattern == "lightshow" or mode == "lightshow":
             lightshow(strip, color1, interval_ms=interval, brightness=brightness)
->>>>>>> ba9f2464
+     master
         elif pattern == "rainbow" or mode == "rainbow":
             # Accept both "rainbow" as pattern or mode
             rainbow(strip, wait_ms=interval)
