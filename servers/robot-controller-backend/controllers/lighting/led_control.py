"""
LED Control Module for WS2812/WS2811 Strips (NeoPixels)

This module provides a Python class for controlling addressable RGB LED strips
using the rpi_ws281x library. It supports color wipe animations, color patterns,
on/off state, and can be extended for dual-color and brightness control.

Main Features:
- Initialize and configure the LED strip
- Perform color wipe and basic animations
- On/Off toggle functionality with persistent state
- Full global brightness support for all patterns

File Location:
~/Omega-Code/servers/robot-controller-backend/controllers/lighting/led_control.py
"""

import sys
import time
from rpi_ws281x import Adafruit_NeoPixel, Color, WS2811_STRIP_GRB

<<<<<<< HEAD
from controllers.lighting.patterns import music_visualizer
=======

class StubPixelStrip:
    """Minimal stand-in used when the hardware strip cannot be initialized."""

    def __init__(self, num_pixels=16):
        self._num_pixels = num_pixels
        self._pixels = [0] * num_pixels

    def begin(self):  # pragma: no cover - trivial stub
        return None

    def numPixels(self):
        return self._num_pixels

    def setPixelColor(self, index, color):
        if 0 <= index < self._num_pixels:
            self._pixels[index] = color

    def show(self):  # pragma: no cover - trivial stub
        return None
>>>>>>> ba9f2464

class LedController:
    """
    Controller class for WS2812/WS2811 LED strips using rpi_ws281x.
    """
    def __init__(self):
        """
        Initializes the LED strip with specified configuration.
        """
        self.ORDER = "RGB"  # Default color order
        try:
          self.strip = PixelStrip(
            LED_COUNT, LED_PIN, LED_FREQ_HZ, LED_DMA,
             LED_INVERT, LED_BRIGHTNESS, LED_CHANNEL
              )


                LED_COUNT,
                LED_PIN,
                LED_FREQ_HZ,
                LED_DMA,
                LED_INVERT,
                LED_BRIGHTNESS,
                LED_CHANNEL,
            )
            strip.begin()  # Initialize the LED strip
            self.strip = strip
        except Exception as e:
            print(f"Warning: Failed to initialize LED strip: {e}")

            try:
                del strip
            except UnboundLocalError:
                pass

            self.strip = StubPixelStrip(
                LED_COUNT,
                LED_PIN,
                LED_FREQ_HZ,
                LED_DMA,
                LED_INVERT,
                LED_BRIGHTNESS,
                LED_CHANNEL,
            )
            print("Using stub LED strip; no hardware output will occur")

    def _convert_color(self, order, R_G_B):
        """
        Converts RGB color values based on the configured order.

        Args:
            order (str): Color order ('RGB', 'GRB', etc.).
            R_G_B (int): 24-bit RGB color value.

        Returns:
            int: Adjusted color value for the LED strip.
        """
        try:
            B = R_G_B & 255
            G = (R_G_B >> 8) & 255
            R = (R_G_B >> 16) & 255
            order_map = ["GRB", "GBR", "RGB", "RBG", "BRG", "BGR"]
            color_map = [Color(G, R, B), Color(G, B, R), Color(R, G, B), Color(R, B, G), Color(B, R, G), Color(B, G, R)]
            if order in order_map:
                return color_map[order_map.index(order)]
            else:
                raise ValueError(f"Invalid order: {order}")
        except Exception as e:
            raise RuntimeError(f"Color conversion error: {e}")

    def _safe_execute(self, func, *args, **kwargs):
    def __init__(self, num_pixels=16, pin=18, brightness=255):
  master
        """
        Initialize the LED strip.

        Args:
            num_pixels (int): Number of LEDs.
            pin (int): GPIO pin (default: 18).
            brightness (int): Brightness (0–255).
        """
        try:
            self.strip = Adafruit_NeoPixel(
                num_pixels,
                pin,
                800000,      # Frequency (Hz)
                10,          # DMA channel
                False,       # Invert signal
                brightness,
                0,
                WS2811_STRIP_GRB
            )
            self.strip.begin()
        except Exception as exc:
            print(f"⚠️ Falling back to StubPixelStrip due to init error: {exc}")
            self.strip = StubPixelStrip(num_pixels)
        self.num_pixels = num_pixels
        self.is_on = False

    def color_wipe(self, color, wait_ms=50):
        for i in range(self.num_pixels):
            self.strip.setPixelColor(i, color)
        self.strip.show()
        self.is_on = True

    def clear_strip(self):
        for i in range(self.num_pixels):
            self.strip.setPixelColor(i, Color(0, 0, 0))
        self.strip.show()
        self.is_on = False

    def test_colors(self, wait_ms=500):
        self.color_wipe(Color(255, 0, 0), wait_ms)
        time.sleep(1)
        self.color_wipe(Color(0, 255, 0), wait_ms)
        time.sleep(1)
        self.color_wipe(Color(0, 0, 255), wait_ms)
        time.sleep(1)
        self.clear_strip()

    def _wheel(self, pos):
        if pos < 0 or pos > 255:
            return Color(0, 0, 0)
        elif pos < 85:
            return Color(pos * 3, 255 - pos * 3, 0)
        elif pos < 170:
            pos -= 85
            return Color(255 - pos * 3, 0, pos * 3)
        else:
            pos -= 170
            return Color(0, pos * 3, 255 - pos * 3)

    def _apply_brightness(self, base_color, brightness):
        r = int(((base_color >> 16) & 255) * brightness)
        g = int(((base_color >> 8) & 255) * brightness)
        b = int((base_color & 255) * brightness)
        for i in range(self.num_pixels):
            self.strip.setPixelColor(i, Color(r, g, b))
        self.strip.show()

    @staticmethod
    def _int_to_rgb(color):
        return (
            (color >> 16) & 255,
            (color >> 8) & 255,
            color & 255,
        )

    @staticmethod
    def _scale_rgb(rgb, scale, brightness):
        r, g, b = rgb
        return (
            max(0, min(255, int(r * scale * brightness))),
            max(0, min(255, int(g * scale * brightness))),
            max(0, min(255, int(b * scale * brightness))),
        )

    def rainbow(self, wait_ms=20, brightness=1.0):
        for j in range(256):
            for i in range(self.num_pixels):
                base_color = self._wheel((i + j) & 255)
                r = int(((base_color >> 16) & 255) * brightness)
                g = int(((base_color >> 8) & 255) * brightness)
                b = int((base_color & 255) * brightness)
                self.strip.setPixelColor(i, Color(r, g, b))
            self.strip.show()
            time.sleep(wait_ms / 1000.0)
        self.is_on = True

    def lightshow(self, color, interval=100, brightness=1.0, cycles=3):
        base_rgb = self._int_to_rgb(color)
        palette_rgb = [
            self._scale_rgb(base_rgb, 1.0, brightness),
            self._scale_rgb(base_rgb, 0.6, brightness),
            self._scale_rgb(base_rgb, 0.25, brightness),
            self._scale_rgb((255, 255, 255), 0.5, brightness),
        ]
        palette = [Color(*rgb) for rgb in palette_rgb]
        sparkle = Color(*self._scale_rgb((255, 255, 255), 1.0, brightness))

        delay = max(interval / 1000.0, 0.02)
        sparkle_delay = max(delay / 2.0, 0.01)
        total_cycles = max(1, cycles)

        for cycle in range(total_cycles):
            for offset in range(self.num_pixels):
                for i in range(self.num_pixels):
                    self.strip.setPixelColor(i, palette[(i + offset + cycle) % len(palette)])
                self.strip.show()
                time.sleep(delay)

            for offset in range(self.num_pixels):
                for i in range(self.num_pixels):
                    self.strip.setPixelColor(i, palette[(i + offset + cycle) % len(palette)])
                self.strip.setPixelColor((offset * 2) % self.num_pixels, sparkle)
                self.strip.show()
                time.sleep(sparkle_delay)

        self.is_on = True

    def set_led(self, color, mode="single", pattern="static", interval=500, brightness=1.0):
        """
        Set LED strip color/pattern/mode/brightness.

        Args:
            color (int): 24-bit RGB integer.
            mode (str): Lighting mode.
            pattern (str): Animation pattern.
            interval (int): Timing for dynamic patterns (ms).
            brightness (float): 0.0–1.0, global brightness.
        """
        try:
            if pattern == "off":
                self.clear_strip()
                return

            # Always apply requested pattern!
            raw_r = (color >> 16) & 255
            raw_g = (color >> 8) & 255
            raw_b = color & 255

            r = int(raw_r * brightness)
            g = int(raw_g * brightness)
            b = int(raw_b * brightness)

            if mode == "rainbow" or pattern == "rainbow":
                self.rainbow(interval, brightness)
            elif pattern == "lightshow" or mode == "lightshow":
                self.lightshow(color, interval=interval, brightness=brightness)
            elif pattern == "static":
                self.color_wipe(Color(r, g, b), wait_ms=10)
            elif pattern == "blink":
                for _ in range(5):
                    self.color_wipe(Color(r, g, b), wait_ms=10)
                    time.sleep(interval / 1000)
                    self.clear_strip()
                    time.sleep(interval / 1000)
                self.is_on = True
            elif pattern == "pulse":
                for _ in range(5):
                    # Fade in
                    for i in range(0, 256, 5):
                        step_brightness = brightness * (i / 255.0)
                        self._apply_brightness(color, step_brightness)
                        time.sleep(interval / 1000 / 50)
                    # Fade out
                    for i in range(255, 0, -5):
                        step_brightness = brightness * (i / 255.0)
                        self._apply_brightness(color, step_brightness)
                        time.sleep(interval / 1000 / 50)
                self.is_on = True
            elif pattern in ("music", "music-reactive"):
                update_ms = interval if isinstance(interval, (int, float)) and interval > 0 else 80
                duration = max(8.0, update_ms / 1000.0 * 80)
                music_visualizer(
                    self.strip,
                    base_color=(raw_r, raw_g, raw_b),
                    brightness=brightness,
                    update_ms=int(update_ms),
                    duration_s=duration,
                )
                self.is_on = True
            else:
                print(f"Unknown pattern: {pattern}")

            self.is_on = True

        except Exception as e:
            print(f"LED error: {e}")

    def toggle_light(self):
        if self.is_on:
            self.clear_strip()
            print("LEDs turned OFF")
        else:
            self.color_wipe(Color(255, 255, 255), wait_ms=20)
            print("LEDs turned ON")

    def get_status(self):
        return "ON" if self.is_on else "OFF"


# Backwards compatible aliases expected by older modules/tests
LedControl = LedController

if __name__ == "__main__":
    # CLI usage: python3 led_control.py <hexcolor> <mode> <pattern> <interval> <brightness>
    #           python3 led_control.py off
    #           python3 led_control.py toggle
    if len(sys.argv) == 2 and sys.argv[1] == "off":
        led = LedController()
        led.clear_strip()
        print("LEDs turned OFF")
        sys.exit(0)

    if len(sys.argv) == 2 and sys.argv[1] == "toggle":
        led = LedController()
        led.toggle_light()
        sys.exit(0)

    if len(sys.argv) not in (5, 6):
        print("Usage: python3 led_control.py <hexcolor> <mode> <pattern> <interval> <brightness>")
        print("   or: python3 led_control.py off")
        print("   or: python3 led_control.py toggle")
        sys.exit(1)

    try:
        color = int(sys.argv[1], 16)
        mode = sys.argv[2]
        pattern = sys.argv[3]
        interval = int(sys.argv[4])
        brightness = float(sys.argv[5]) if len(sys.argv) == 6 else 1.0

        led_control = LedController()
        led_control.set_led(color, mode, pattern, interval, brightness)
    except Exception as e:
        print(f"Startup error: {e}")<|MERGE_RESOLUTION|>--- conflicted
+++ resolved
@@ -19,9 +19,8 @@
 import time
 from rpi_ws281x import Adafruit_NeoPixel, Color, WS2811_STRIP_GRB
 
-<<<<<<< HEAD
 from controllers.lighting.patterns import music_visualizer
-=======
+
 
 class StubPixelStrip:
     """Minimal stand-in used when the hardware strip cannot be initialized."""
@@ -42,7 +41,6 @@
 
     def show(self):  # pragma: no cover - trivial stub
         return None
->>>>>>> ba9f2464
 
 class LedController:
     """
