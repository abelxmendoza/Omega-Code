--- conflicted
+++ resolved
@@ -88,14 +88,14 @@
         """
         self.ORDER = "RGB"  # Default color order
         try:
-<<<<<<< HEAD
-           
-
-            self.ORDER = "RGB"  # Default color order
-            strip = PixelStrip(
-=======
-            self.strip = PixelStrip(
->>>>>>> 2bd2e601
+          
+          self.ORDER = "RGB"  # Default color order
+          self.strip = PixelStrip(
+            LED_COUNT, LED_PIN, LED_FREQ_HZ, LED_DMA,
+             LED_INVERT, LED_BRIGHTNESS, LED_CHANNEL
+              )
+
+
                 LED_COUNT,
                 LED_PIN,
                 LED_FREQ_HZ,
