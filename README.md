# Omega-Code

Omega-Code is a comprehensive project aimed at developing a fully-featured robot controller interface. The project integrates a backend server for handling robot commands and a frontend user interface for controlling the robot's movements, camera, and LED lights. The project is structured to facilitate ease of use and maintainability, with clear separation of concerns between the backend and frontend components.

<img src="image/README/1719064424761.png" alt="1719064424761" width="400"/>

<img src="image/README/1719168223539.png" alt="Screenshot" width="400"/>

## Project Structure

The project is organized into several directories:

<<<<<<< HEAD
- **config** (removed): Configuration is now handled through environment
  variables and `.env` files such as `.env.example` in the repository root.
=======
>>>>>>> 310c2954
- **scripts**: Contains shell scripts for connecting to a hotspot.
- **servers**: Contains the backend server code for handling robot commands.
- **ui**: Contains the frontend user interface code for the robot controller.
- **ros**: Contains ROS nodes and scripts for various functionalities including path planning, sensor fusion, and autonomous driving.

## Backend Server

The backend server, written in Go, handles incoming HTTP and WebSocket requests to control the robot. It includes command execution for movements, speed control, servo control, and LED control.

## Key Backend Files

### PCA9685

- **PCA9685 Control**: `PCA9685.py` - Controls the PCA9685 PWM driver.

### LED Control

- **LED Control**: `led_control.py` - Manages the LED lights on the robot.

### Servo Control

- **Servo Control**: `servo_control.py` - Controls the servo motors.

### ADC

- **ADC**: `adc.py` - Handles analog to digital conversion.

### Main Application

- **Main Application (Go)**: `main.go` - Entry point of the backend server.
- **Combined Application (Go)**: `main_combined.go` - Starts the Go server along with the Python video server and ROS nodes.

### Line Tracking

- **Line Tracking**: `line_tracking.py` - Manages the line tracking functionality.

### Threading Control

- **Threading Control**: `threading_control.py` - Manages threading for concurrent tasks.

### Ultrasonic Sensor

- **Ultrasonic Sensor**: `ultrasonic_sensor.py` - Controls the ultrasonic sensor for distance measurement.

### Command Definitions

<<<<<<< HEAD
 - **Command Definitions**: `command_definitions.py` - Defines commands for the robot.
=======
- **Command Definitions**: `command_definitions.py` - Defines commands for the robot.
>>>>>>> 310c2954

### Mock PCA9685

- **Mock PCA9685**: `mock_pca9685.py` - Mock implementation of PCA9685 for testing.

### Video Server

- **Video Server**: `video_server.py` - Handles video streaming from the robot.

### Certificates and Logs

- **Certificates Directory**: `certs` - Contains SSL certificates for secure communication.
- **Server CSR**: `server.csr` - Certificate Signing Request file.
- **Server Log**: `server.log` - Log file for server activities.

### Go Modules

- **Go Mod File**: `go.mod` - Go module definitions.
- **Go Sum File**: `go.sum` - Go module dependencies.

### Virtual Environment

- **Virtual Environment**: `venv` - Python virtual environment for dependencies.

## Frontend User Interface

The frontend UI, built with Next.js and React, provides a web-based interface for controlling the robot. Features include a video feed, control panels, speed control, command log, and LED control.

## Key Files and Components

### Home

- **Main Page**: `src/pages/index.tsx` - Main page integrating all components.

### Command Log Context

- **Context for Logging Commands**: `src/components/CommandLogContext.tsx`

### Control Panel

- **Control Panel**: `src/components/CarControlPanel.tsx` - Component for controlling the car's movements.

### Speed Control

- **Speed Control**: `src/components/SpeedControl.tsx` - Component for controlling robot speed.

### LED Control

- **LED Control**: `src/components/LedControl.tsx` - Component for controlling LED lights.

### Video Feed

- **Video Feed**: `src/components/VideoFeed.tsx` - Component for displaying video feed.

### Status and Header

- **Header**: `src/components/Header.tsx` - Displays connection status and battery level.
- **Status**: `src/components/Status.tsx` - Displays connection status and battery level.

### LED Modal

- **LED Modal**: `src/components/LedModal.tsx` - Modal for configuring LED settings.

### Lighting Settings

- **Lighting Pattern**: `src/components/LightingPattern.tsx` - Selects lighting patterns.
- **Lighting Mode**: `src/components/LightingMode.tsx` - Selects lighting modes.
- **Interval Timing**: `src/components/IntervalTiming.tsx` - Sets interval timing for LED patterns.

### Control Buttons

- **Control Buttons**: `src/components/ControlButtons.tsx` - Start, stop, and apply settings buttons.

### Color Selection

- **Color Wheel**: `src/components/ColorWheel.tsx` - Color selection using a color wheel.

### Command Definitions

- **Command Definitions**: `control_definitions.ts` - Command definitions used throughout the project.

## ROS Integration

The ROS directory contains nodes and scripts for various functionalities including path planning, sensor fusion, and autonomous driving. Key functionalities include:

### A* Path Planning

- **A* Path Planning**: `a_star.py` - Implements the A* algorithm for path planning.
- **A* ROS Node**: `a_star_ros.py` - ROS node for A* path planning.

### RRT Path Planning

- **RRT Path Planning**: `rrt.py` - Implements the RRT algorithm for path planning.
- **RRT ROS Node**: `rrt_ros.py` - ROS node for RRT path planning.

### D* Lite Path Planning

- **D* Lite Path Planning**: `d_star_lite.py` - Implements the D* Lite algorithm for dynamic path planning.
- **D* Lite ROS Node**: `d_star_lite_ros.py` - ROS node for D* Lite path planning.

### Autonomous Driving

- **Autonomous Driving**: `autonomous_driving.py` - Handles autonomous driving using machine learning.
- **Autonomous Driving with A***: `autonomous_driving_with_astar.py` - Combines A* path planning with autonomous driving.

### Sensor Fusion

- **Sensor Fusion**: `sensor_fusion.py` - Fuses data from multiple sensors and publishes the fused data.

### Sensor Publishing

- **Camera Publisher**: `camera_publisher.py` - Captures video from the camera and publishes as ROS messages.
- **Line Tracking Publisher**: `line_tracking_publisher.py` - Reads line tracking sensor data and publishes as ROS messages.
- **Ultrasonic Publisher**: `ultrasonic_publisher.py` - Reads distance data from an ultrasonic sensor and publishes as ROS messages.

### Miscellaneous

- **Battery Monitor**: `battery_monitor.py` - Monitors battery status and sends alerts if low.
- **Log Sensor Data**: `log_sensor_data.py` - Logs data from various sensors for later analysis.
- **Start Sensors**: `start_sensors.py` - Manages the startup of sensor nodes based on configuration.
- **Visualize Sensor Data**: `visualize_sensor_data.py` - Visualizes data from various sensors in real-time using Matplotlib.

## Testing

The repository includes a comprehensive set of tests organized into unit tests, integration tests, and end-to-end tests for both ROS nodes and scripts, as well as the robot controller frontend and backend.

### Unit Tests

- **Unit Tests**: Located in `tests/unit`, these tests cover individual components of the backend, frontend, and ROS nodes.

### Integration Tests

- **Integration Tests**: Located in `tests/integration`, these tests cover interactions between components of the backend, frontend, and ROS nodes.

### End-to-End Tests

- **End-to-End Tests**: Located in `tests/e2e`, these tests cover the full system functionality for the backend, frontend, and ROS nodes.

## Scripts

### Connect Laptop to Phone Hotspot Scripts

- **Connect Hotspot v1**: `connect_hotspot_v1.sh` - Script for connecting the robot to a hotspot (version 1).
- **Connect Hotspot v2**: `connect_hotspot_v2.sh` - Script for connecting the robot to a hotspot (version 2).
- **Connect PAN**: `connect_pan.sh` - Script for connecting the robot to a PAN (Personal Area Network).
- **Start Robot**: `start_robot.sh` - Script for starting the robot system.

## Getting Started

### Prerequisites

- Node.js
- Go
- Python
- ROS



### Installation

1. Install backend dependencies:
   ```bash
   cd servers/robot-controller-backend
   go get ./...
   ```
2. Install frontend dependencies:
   ```bash
   cd ui/robot-controller-ui
   npm install
   ```
3. Set up environment variables:
   Create a `.env` file in the `servers/robot-controller-backend` directory with the following variables:
   ```env
   CERT_PATH=/path/to/cert.pem
   KEY_PATH=/path/to/key.pem
   ```

### Running the Project

1. Start the backend server:
   ```bash
   cd servers/robot-controller-backend
   go run main.go
   ```
2. Start the frontend development server:
   ```bash
   cd ui/robot-controller-ui
   npm run dev
   ```

### Usage

Open a web browser and navigate to `http://localhost:3000` to access the robot controller interface. If you have configured HTTPS, use `https://localhost:3000` instead. Use the provided controls to send commands to the robot.

## Raspberry Pi 5 Compatibility

Omega-Code runs on the Raspberry Pi&nbsp;5. The new board replaces the legacy
`RPi.GPIO` interface used on the Pi&nbsp;4&nbsp;B with the `libgpiod` driver. Older
scripts that import `RPi.GPIO` must be updated to use the `lgpio` package.

Install `lgpio` using pip:

```bash
pip install lgpio
```

Grant the GPIO group access to the device before running the software:

```bash
sudo chown root:gpio /dev/gpiochip0
sudo chmod g+rw /dev/gpiochip0
```

With these permissions in place, the rest of the project behaves just as it does
on a Pi&nbsp;4&nbsp;B but benefits from the Pi&nbsp;5's improved performance.

## Acknowledgements

Special thanks to Freenove for providing the **Freenove 4WD Smart Car Kit for Raspberry Pi** and their comprehensive support.

### Freenove 4WD Smart Car Kit for Raspberry Pi

> A 4WD smart car kit for Raspberry Pi.


#### Download

- **Use command in console:**
  ```bash
  git clone https://github.com/Freenove/Freenove_4WD_Smart_Car_Kit_for_Raspberry_Pi.git
  ```
- **Manually download in browser:**
  Click the green "Clone or download" button, then click "Download ZIP" button in the pop-up window.

For any difficulties, please contact Freenove support at [support@freenove.com](mailto:support@freenove.com).

#### Support

Freenove provides free and quick customer support, including but not limited to:

- Quality problems of products
- Using problems of products
- Questions of learning and creation
- Opinions and suggestions
- Ideas and thoughts

#### Purchase

Visit [Freenove Store](http://store.freenove.com) to purchase their products. For business inquiries, contact [sale@freenove.com](mailto:sale@freenove.com).

#### Copyright

All files in the Freenove repository are released under [Creative Commons Attribution-NonCommercial-ShareAlike 3.0 Unported License](http://creativecommons.org/licenses/by-nc-sa/3.0/).

![Creative Commons](https://i.creativecommons.org/l/by-nc-sa/3.0/88x31.png)

Freenove brand and logo are copyright of Freenove Creative Technology Co., Ltd. Can't be used without formal permission.

#### About Freenove

Freenove is an open-source electronics platform committed to helping customers quickly realize creative ideas and product prototypes. They offer robot kits, learning kits for Arduino, Raspberry Pi, and micro:bit, electronic components and modules, tools, and product customization services.

## License

This project is licensed under the [MIT License](LICENSE).


![1719168124569](image/README/1719168124569.png)<|MERGE_RESOLUTION|>--- conflicted
+++ resolved
@@ -10,11 +10,9 @@
 
 The project is organized into several directories:
 
-<<<<<<< HEAD
+
 - **config** (removed): Configuration is now handled through environment
   variables and `.env` files such as `.env.example` in the repository root.
-=======
->>>>>>> 310c2954
 - **scripts**: Contains shell scripts for connecting to a hotspot.
 - **servers**: Contains the backend server code for handling robot commands.
 - **ui**: Contains the frontend user interface code for the robot controller.
@@ -61,11 +59,7 @@
 
 ### Command Definitions
 
-<<<<<<< HEAD
- - **Command Definitions**: `command_definitions.py` - Defines commands for the robot.
-=======
 - **Command Definitions**: `command_definitions.py` - Defines commands for the robot.
->>>>>>> 310c2954
 
 ### Mock PCA9685
 
