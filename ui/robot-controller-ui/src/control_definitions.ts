/*
# File: /Omega-Code/ui/robot-controller-ui/src/control_definitions.ts
# Summary:
Centralized command strings + lighting constants used across the UI.
- Matches movement_ws_server.py (set-speed, stop, move-*, servo-*, buzz, buzz-stop, camera-servo-*)
- Provides stable names for UI code
- Includes compatibility aliases (CMD_SERVO_*), so legacy imports won’t break
- Adds a few RESERVED commands for future automation / video servoing (backend TODO)

Tips:
- Use COMMAND.SET_SPEED with payload { value: 0..4095 }.
- Movement commands accept optional { speed?: 0..4095, durationMs?: number }.
*/

export const COMMAND = {
  // --- Motors ---------------------------------------------------------------
  CMD_MOTOR: 'CMD_MOTOR',                 // (legacy placeholder; not used by server)
  MOVE_UP: 'move-up',                     // { speed?, durationMs? }
  MOVE_DOWN: 'move-down',                 // { speed?, durationMs? }
  MOVE_LEFT: 'move-left',                 // { speed?, durationMs? }
  MOVE_RIGHT: 'move-right',               // { speed?, durationMs? }
  MOVE_STOP: 'move-stop',                 // alias the server normalizes to "stop"
  STOP: 'stop',                           // immediate halt

  // Speed (server expects PWM 0..4095 in "value")
  SET_SPEED: 'set-speed',                 // { value: 0..4095 }
  INCREASE_SPEED: 'increase-speed',       // increments on server (DEFAULT_SPEED_STEP)
  DECREASE_SPEED: 'decrease-speed',       // decrements on server

  // --- Servos ---------------------------------------------------------------
  // Preferred names (match server):
  SERVO_HORIZONTAL: 'servo-horizontal',   // { angle: ±N } relative
  SERVO_VERTICAL: 'servo-vertical',       // { angle: ±N } relative
  SET_SERVO_POSITION: 'set-servo-position', // { horizontal?: 0..180, vertical?: 0..180 }
  RESET_SERVO: 'reset-servo',

  // Compatibility aliases (old UI code may reference these):
  CMD_SERVO_HORIZONTAL: 'servo-horizontal',
  CMD_SERVO_VERTICAL: 'servo-vertical',

  // Camera nudge aliases (use DEFAULT_SERVO_STEP on server)
  CAMERA_SERVO_LEFT: 'camera-servo-left',
  CAMERA_SERVO_RIGHT: 'camera-servo-right',
  CAMERA_SERVO_UP: 'camera-servo-up',
  CAMERA_SERVO_DOWN: 'camera-servo-down',

  // --- LEDs / Lighting (UI-side; wire to your lighting backend if present) ---
  CMD_LED: 'CMD_LED',
  CMD_LED_MOD: 'CMD_LED_MOD',
  SET_LED: 'set-led',
  LED_PATTERN: 'led-pattern',
  LED_TIMING: 'led-timing',
  LED_BRIGHTNESS: 'led-brightness',
  LIGHTING_SET_COLOR: 'lighting-set-color',
  LIGHTING_SET_MODE: 'lighting-set-mode',
  LIGHTING_SET_PATTERN: 'lighting-set-pattern',
  LIGHTING_SET_INTERVAL: 'lighting-set-interval',
  LIGHTING_TOGGLE: 'lighting-toggle',

  // --- Buzzer ---------------------------------------------------------------
  CMD_BUZZER: 'buzz',                     // ON until "buzz-stop" (great for hold-to-horn)
  CMD_BUZZER_STOP: 'buzz-stop',           // OFF
  // RESERVED (backend TODO): 'buzz-duration' to support timed beeps from a single message.
  // BUZZ_DURATION: 'buzz-duration',      // e.g. { ms: 250 }

  // --- Sensors / Power / Status --------------------------------------------
  CMD_SONIC: 'CMD_SONIC',
  CMD_LIGHT: 'CMD_LIGHT',
  CMD_POWER: 'CMD_POWER',
  CMD_MODE: 'CMD_MODE',
  STATUS: 'status',                       // ask server for current speed/servo state

  // --- Automation / Video servoing (RESERVED: add handlers in backend) ------
  // Useful names to standardize now; implement later server-side:
  // AUTO_TRACK_ON: 'camera-track-start',  // start vision-based tracking loop
  // AUTO_TRACK_OFF: 'camera-track-stop',  // stop tracking
  // RUN_MACRO: 'run-macro',               // { name: string, args?: any }
  // STOP_MACRO: 'stop-macro',
} as const;

// Lighting Pattern Constants
export const LIGHTING_PATTERNS = [
  'static',   // steady color
  'blink',    // on/off at defined interval
  'fade',     // smooth transitions
  'chase',    // chasing effect
  'rainbow',  // spectrum sweep
<<<<<<< HEAD
  'music',    // audio reactive pulse
=======
  'lightshow', // multi-stage animated showpiece
>>>>>>> ba9f2464
] as const;

// Lighting Mode Constants
export const LIGHTING_MODES = [
  'single',   // one color for all LEDs
  'multi',    // multiple colors simultaneously
  'two',      // alternate between two colors
] as const;

// Optional helper types if you want them elsewhere in the UI:
export type CommandKey = keyof typeof COMMAND;
export type LightingPattern = typeof LIGHTING_PATTERNS[number];
export type LightingMode = typeof LIGHTING_MODES[number];<|MERGE_RESOLUTION|>--- conflicted
+++ resolved
@@ -85,11 +85,8 @@
   'fade',     // smooth transitions
   'chase',    // chasing effect
   'rainbow',  // spectrum sweep
-<<<<<<< HEAD
   'music',    // audio reactive pulse
-=======
   'lightshow', // multi-stage animated showpiece
->>>>>>> ba9f2464
 ] as const;
 
 // Lighting Mode Constants
