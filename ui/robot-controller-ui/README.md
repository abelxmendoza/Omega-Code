--- conflicted
+++ resolved
@@ -36,13 +36,9 @@
 
 - **Context for Logging Commands**: `src/components/CommandLogContext.tsx`
 
-### Control Panel
+### Car Control Panel
 
-<<<<<<< HEAD
-- **Control Panel**: `src/components/CarControlPanel.tsx` - Component for controlling robot movements.
-=======
 - **Car Control Panel**: `src/components/CarControlPanel.tsx` - Component for controlling robot movements.
->>>>>>> 490dd8c7
 
 ### Speed Control
 
@@ -79,7 +75,7 @@
 
 - **Color Wheel**: `src/components/ColorWheel.tsx` - Color selection using a color wheel.
 
-<<<<<<< HEAD
+
 ### Sensor Dashboard
 
 - **Sensor Dashboard**: `src/components/SensorDashboard.tsx` - Displays line tracking and ultrasonic sensor data.
@@ -93,15 +89,7 @@
 
 - **Line Tracker Status**: `src/components/LineTrackerStatus.tsx` - Shows line tracking sensor values.
 - **Ultrasonic Sensor Status**: `src/components/UltrasonicSensorStatus.tsx` - Displays ultrasonic sensor distances.
-=======
-### Additional Components
 
-- **Sensor Dashboard**: `src/components/SensorDashboard.tsx` - Displays sensor readings in a unified view.
-- **Gps Location**: `src/components/GpsLocation.tsx` - Shows the robot's GPS coordinates.
-- **Map Component**: `src/components/MapComponent.tsx` - Renders a map for location tracking.
-- **Line Tracker Status**: `src/components/LineTrackerStatus.tsx` - Indicates line tracking sensor status.
-- **Ultrasonic Sensor Status**: `src/components/UltrasonicSensorStatus.tsx` - Shows distance measurements from the ultrasonic sensor.
->>>>>>> 490dd8c7
 
 ## Styles
 
@@ -140,11 +128,8 @@
 
 ## Testing
 
-<<<<<<< HEAD
 This project includes **Jest** unit tests in the `tests` directory and **Cypress** end-to-end tests. Run `npm test` for Jest and `npx cypress open` for Cypress.
-=======
-Unit tests are written with Jest and located in the `tests` directory. End-to-end tests use Cypress and are found in the `cypress` folder.
->>>>>>> 490dd8c7
+
 
 ## Contributing
 
